--- conflicted
+++ resolved
@@ -18,11 +18,30 @@
 dev = [
     "pytest>=8.4.1",
     "pytest-asyncio>=1.1.0",
-<<<<<<< HEAD
     "black>=24.0.0",
     "flake8>=7.0.0",
     "isort>=5.13.0",
     "pre-commit>=3.0.0",
+    "httpx>=0.25.0",
+]
+
+[tool.pytest.ini_options]
+testpaths = ["backend/tests"]
+python_files = ["test_*.py"]
+python_classes = ["Test*"]
+python_functions = ["test_*"]
+addopts = [
+    "-v",
+    "--tb=short",
+    "--strict-markers",
+    "--disable-warnings",
+    "--asyncio-mode=auto"
+]
+markers = [
+    "unit: Unit tests",
+    "integration: Integration tests", 
+    "api: API endpoint tests",
+    "slow: Slow running tests"
 ]
 
 [tool.black]
@@ -48,26 +67,3 @@
 multi_line_output = 3
 line_length = 88
 known_first_party = ["backend"]
-=======
-    "httpx>=0.25.0",
-]
-
-[tool.pytest.ini_options]
-testpaths = ["backend/tests"]
-python_files = ["test_*.py"]
-python_classes = ["Test*"]
-python_functions = ["test_*"]
-addopts = [
-    "-v",
-    "--tb=short",
-    "--strict-markers",
-    "--disable-warnings",
-    "--asyncio-mode=auto"
-]
-markers = [
-    "unit: Unit tests",
-    "integration: Integration tests", 
-    "api: API endpoint tests",
-    "slow: Slow running tests"
-]
->>>>>>> a5de0031
